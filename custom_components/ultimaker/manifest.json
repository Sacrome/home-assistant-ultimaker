{
  "domain": "ultimaker",
  "name": "Ultimaker",
  "documentation": "https://github.com/Sacrome/home-assistant-ultimaker",
  "issue_tracker": "https://github.com/Sacrome/home-assistant-ultimaker",
<<<<<<< HEAD
  "dependencies": ["application_credentials"],
  "codeowners": ["@Sacrome"],
  "requirements": ["aiohttp>=3.8.0"],
  "version": "0.2.0",
  "config_flow": true,
  "iot_class": "cloud_polling"
=======
  "dependencies": [],
  "codeowners": ["@Sacrome"],
  "requirements": [],
  "version": "0.1.5",
  "iot_class": "local_polling"
>>>>>>> 0cea12c1
}<|MERGE_RESOLUTION|>--- conflicted
+++ resolved
@@ -3,18 +3,10 @@
   "name": "Ultimaker",
   "documentation": "https://github.com/Sacrome/home-assistant-ultimaker",
   "issue_tracker": "https://github.com/Sacrome/home-assistant-ultimaker",
-<<<<<<< HEAD
   "dependencies": ["application_credentials"],
   "codeowners": ["@Sacrome"],
   "requirements": ["aiohttp>=3.8.0"],
   "version": "0.2.0",
   "config_flow": true,
   "iot_class": "cloud_polling"
-=======
-  "dependencies": [],
-  "codeowners": ["@Sacrome"],
-  "requirements": [],
-  "version": "0.1.5",
-  "iot_class": "local_polling"
->>>>>>> 0cea12c1
 }